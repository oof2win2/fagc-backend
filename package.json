--- conflicted
+++ resolved
@@ -16,11 +16,7 @@
     "jade": "~1.11.0",
     "lodash": "^4.17.21",
     "mongoose": "^5.12.2",
-<<<<<<< HEAD
     "morgan": "^1.10.0"
-=======
-    "morgan": "^1.9.1"
->>>>>>> 8a79cdc0
   },
   "repository": {
     "type": "git",
