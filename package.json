{
  "name": "fagc-backend",
  "version": "1.0.0",
  "private": true,
  "main": "src/bin/www",
  "scripts": {
    "start": "node ./src/bin/www",
    "dev": "nodemon --inspect ./src/bin/www"
  },
  "dependencies": {
    "cookie-parser": "~1.4.4",
    "crypto-random-string": "^3.3.1",
    "debug": "~4.3.1",
    "discord.js": "^12.5.2",
    "express": "~4.17.1",
    "http-errors": "~1.8.0",
    "jade": "~1.11.0",
    "lodash": "^4.17.21",
<<<<<<< HEAD
    "mongoose": "^5.11.19",
    "morgan": "^1.9.1",
    "swagger-jsdoc": "^7.0.0-rc.6"
=======
    "mongoose": "^5.12.2",
    "morgan": "^1.10.0"
>>>>>>> c904b1d2
  },
  "repository": {
    "type": "git",
    "url": "git+https://github.com/oof2win2/fagc-backend.git"
  },
  "keywords": [],
  "author": "oof2win2",
  "license": "ISC",
  "bugs": {
    "url": "https://github.com/oof2win2/fagc-backend/issues"
  },
  "homepage": "https://github.com/oof2win2/fagc-backend#readme",
  "devDependencies": {
<<<<<<< HEAD
    "eslint": "^7.21.0",
=======
    "eslint": "^7.23.0",
    "express-swagger-generator": "^1.1.17",
>>>>>>> c904b1d2
    "nodemon": "^2.0.7"
  }
}<|MERGE_RESOLUTION|>--- conflicted
+++ resolved
@@ -16,14 +16,9 @@
     "http-errors": "~1.8.0",
     "jade": "~1.11.0",
     "lodash": "^4.17.21",
-<<<<<<< HEAD
     "mongoose": "^5.11.19",
     "morgan": "^1.9.1",
     "swagger-jsdoc": "^7.0.0-rc.6"
-=======
-    "mongoose": "^5.12.2",
-    "morgan": "^1.10.0"
->>>>>>> c904b1d2
   },
   "repository": {
     "type": "git",
@@ -37,12 +32,8 @@
   },
   "homepage": "https://github.com/oof2win2/fagc-backend#readme",
   "devDependencies": {
-<<<<<<< HEAD
-    "eslint": "^7.21.0",
-=======
     "eslint": "^7.23.0",
     "express-swagger-generator": "^1.1.17",
->>>>>>> c904b1d2
     "nodemon": "^2.0.7"
   }
 }