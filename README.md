fagc-backend
---

## Contents
- [fagc-backend](#fagc-backend)
- [Contents](#contents)
- [Installation](#installation)
<<<<<<< HEAD
- [TODO:](#todo)
=======
>>>>>>> 7b717116

The backend for the Factorio Anti-Grief community

[![View API in Postman](https://run.pstmn.io/button.svg)](https://app.getpostman.com/run-collection/13894069-316d1e66-91a8-4707-bb7f-55fbd956fb89?action=collection%2Ffork&collection-url=entityId%3D13894069-316d1e66-91a8-4707-bb7f-55fbd956fb89%26entityType%3Dcollection%26workspaceId%3D0612efff-f7ea-4c15-89e8-63ef13852eeb)

This README is focused solely on the installation instructions and the workings of the API. If you would like an explanation for this API, please [see this](https://github.com/oof2win2/fagc-discord-bot#readme).

## Installation

[⬆️ Head back up](#contents)

1. Install MongoDB as the database. You can use one of two methods:
   1. Use MongoDB Atlas. This is a completely free service offered by MongoDB. It is however limited to 350MB of storage (you won't realistically reach that quickly) and can be hosted further away than you can host it yourself, which results in higher latency. [Set an instance up here, they offer a free and paid tier](https://www.mongodb.com/basics/mongodb-atlas-tutorial)
   2. Set up your own MongoDB instance locally. This is more tedious as you install the database on your own system. It however has the advantage of generally being lower-latency with regards to the bot and API, as there is a much smaller physical distance separating the two (and also less electronics). [Install according to this guide for free](https://docs.mongodb.com/manual/installation/)
2. Set up your `config.js` file according to the [`config.example.js`](config.example.js) file.
3. Run the program with one of:
   1. `nodemon`
   2. `pm2 start pm2.config.js`
<<<<<<< HEAD
   3. `node .`


## TODO:
- [ ] Maybe migrate the bot's config database to the API and make the bot not use the config database entirely?
- [ ] Use `fastify-helmet`
- [ ] Firgure out how to use `yup` with response validation
=======
   3. `node .`
>>>>>>> 7b717116
<|MERGE_RESOLUTION|>--- conflicted
+++ resolved
@@ -2,13 +2,11 @@
 ---
 
 ## Contents
-- [fagc-backend](#fagc-backend)
-- [Contents](#contents)
-- [Installation](#installation)
-<<<<<<< HEAD
-- [TODO:](#todo)
-=======
->>>>>>> 7b717116
+- [Introduction](#introduction)
+	- [Installation](#installation)
+	- [TODO:](#todo)
+
+# Introduction
 
 The backend for the Factorio Anti-Grief community
 
@@ -27,7 +25,6 @@
 3. Run the program with one of:
    1. `nodemon`
    2. `pm2 start pm2.config.js`
-<<<<<<< HEAD
    3. `node .`
 
 
@@ -35,6 +32,3 @@
 - [ ] Maybe migrate the bot's config database to the API and make the bot not use the config database entirely?
 - [ ] Use `fastify-helmet`
 - [ ] Firgure out how to use `yup` with response validation
-=======
-   3. `node .`
->>>>>>> 7b717116
